--- conflicted
+++ resolved
@@ -74,43 +74,8 @@
 
 impl<'h> fmt::Display for Value<'h> {
     fn fmt(&self, f: &mut fmt::Formatter) -> fmt::Result {
-<<<<<<< HEAD
-        // Note that this will need to add a set of already-printed pairs if we add
-        // `set-car!` and/or `set-cdr!` and introduce the possibility of cycles.
-        match *self {
-            Unspecified => write!(f, "#<unspecified>"),
-            Nil => write!(f, "()"),
-            Bool(true) => write!(f, "#t"),
-            Bool(false) => write!(f, "#f"),
-            Char(c) => write!(f, "#\\{}", c),
-            Int(n) => write!(f, "{}", n),
-            Symbol(ref s) => write!(f, "{}", s.as_str()),
-            StringObj(ref s) => write!(f, "{:?}", s as &str),
-            ImmString(ref s) => write!(f, "{:?}", s.as_str()),
-            Lambda(_) => write!(f, "#lambda"),
-            Code(_) => write!(f, "#code"),
-            Builtin(_) => write!(f, "#builtin"),
-            Cons(ref p) => {
-                write!(f, "(")?;
-                write_pair(f, p.clone())?;
-                write!(f, ")")
-            }
-            Vector(ref v) => {
-                write!(f, "#(")?;
-                for i in 0..v.len() {
-                    if i != 0 {
-                        write!(f, " ")?;
-                    }
-                    write!(f, "{}", v.get(i))?;
-                }
-                write!(f, ")")
-            }
-            Environment(_) => write!(f, "#environment"),
-        }
-=======
         let mut seen = HashSet::new();
         self.print(f, &mut seen)
->>>>>>> cc3558cc
     }
 }
 
@@ -258,12 +223,14 @@
         }
 
         match *self {
+            Unspecified => write!(f, "#<unspecified>"),
             Nil => write!(f, "()"),
             Bool(true) => write!(f, "#t"),
             Bool(false) => write!(f, "#f"),
             Char(c) => write!(f, "#\\{}", c),
             Int(n) => write!(f, "{}", n),
             Symbol(ref s) => write!(f, "{}", s.as_str()),
+            StringObj(ref s) => write!(f, "{:?}", s.as_str()),
             ImmString(ref s) => write!(f, "{:?}", s.as_str()),
             Lambda(_) => write!(f, "#lambda"),
             Code(_) => write!(f, "#code"),
@@ -313,6 +280,14 @@
 
 impl Eq for NonInternedStringObject {}
 
+impl Hash for NonInternedStringObject {
+    #[inline]
+    fn hash<H: Hasher>(&self, state: &mut H) {
+        let ptr: *const String = &self.0 as &String;
+        ptr.hash(state);
+    }
+}
+
 impl ::std::ops::Deref for NonInternedStringObject {
     type Target = Arc<String>;
     fn deref(&self) -> &Arc<String> { &self.0 }
